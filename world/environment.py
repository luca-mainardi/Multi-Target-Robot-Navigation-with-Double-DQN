"""
Environment.
"""

import random
import datetime
import numpy as np
from tqdm import trange
from pathlib import Path
from warnings import warn
from time import time, sleep
from datetime import datetime
from world.helpers import save_results, action_to_direction
from utils import *

try:
    from agents import BaseAgent
    from world.grid import Grid
    from world.gui import GUI
    from world.path_visualizer import visualize_path

except ModuleNotFoundError:
    from os import path
    from os import pardir
    import sys

    root_path = path.abspath(
        path.join(path.join(path.abspath(__file__), pardir), pardir)
    )

    if root_path not in sys.path:
        sys.path.append(root_path)

    from agents import BaseAgent
    from world.grid import Grid
    from world.gui import GUI
    from world.path_visualizer import visualize_path


class Environment:
    def __init__(
        self,
        grid_fp: Path,
        no_gui: bool = False,
        sigma: float = 0.0,
        agent_start_pos: tuple[int, int] = None,
        reward_fn: callable = None,
        target_fps: int = 30,
        random_seed: int | float | str | bytes | bytearray | None = 0,
        logger: Logger = None,
        n_plates: int = 10,
    ):
        """Creates the Grid Environment for the Reinforcement Learning robot
        from the provided file.

        This environment follows the general principles of reinforcment
        learning. It can be thought of as a function E : action -> observation
        where E is the environment represented as a function.

        Args:
            grid_fp: Path to the grid file to use.
            no_gui: True if no GUI is desired.
            sigma: The stochasticity of the environment. The probability that
                the agent makes the move that it has provided as an action is
                calculated as 1-sigma.
            agent_start_pos: Tuple where each agent should start.
                If None is provided, then a random start position is used.
            agent_max_capacity: Int value that indicates the maximum number of foods the agent can carry.
            agent_storage_level: int value that indicates the current number of food the agent is carrying.
            reward_fn: Custom reward function to use.
            target_fps: How fast the simulation should run if it is being shown
                in a GUI. If in no_gui mode, then the simulation will run as fast as
                possible. We may set a low FPS so we can actually see what's
                happening. Set to 0 or less to unlock FPS.
            random_seed: The random seed to use for this environment. If None
                is provided, then the seed will be set to 0.
        """
        # random.seed(random_seed)

        # Initialize Grid
        if not grid_fp.exists():
            raise FileNotFoundError(f"Grid {grid_fp} does not exist.")
        else:
            self.grid_fp = grid_fp

        # Initialize other variables
        self.agent_start_pos = agent_start_pos
        self.agent_max_capacity = 3
        self.agent_storage_level = 0
        self.sigma = sigma
        self.kitchen_cells = []
        self.table_cells = []
        self.logger = logger
        self.n_plates = n_plates  # total number of plates per episode

        # Set up reward function
        if reward_fn is None:
            warn("No reward function provided. Using default reward.")
            self.reward_fn = self._default_reward_fn
        else:
            self.reward_fn = reward_fn

        # GUI specific code: Set up the environment as a blank state.
        self.no_gui = no_gui
        if target_fps <= 0:
            self.target_spf = 0.0
        else:
            self.target_spf = 1.0 / target_fps
        self.gui = None

        self.grid = Grid.load_grid(self.grid_fp).cells
        for row in range(self.grid.shape[0]):
            for col in range(self.grid.shape[1]):
                if self.grid[row, col] == 6:  # 6 represents a table cell
                    self.table_cells.append((row, col))
                if self.grid[row, col] == 5:  # 5 represents a kitchen cell
                    self.kitchen_cells.append((row, col))

        # Find the blocks
        self.table_number_mapping, self.n_tables = find_blocks(self.table_cells)

    def _reset_info(self) -> dict:
        """Resets the info dictionary.

        info is a dict with information of the most recent step
        consisting of whether the target was reached or the agent
        moved and the updated agent position.
        """
        return {"target_reached": False, "agent_moved": False, "actual_action": None}

    @staticmethod
    def _reset_world_stats() -> dict:
        """Resets the world stats dictionary.

        world_stats is a dict with information about the
        environment since last env.reset(). Basically, it
        accumulates information.
        """
        return {
            "cumulative_reward": 0,
            "total_steps": 0,
            "total_agent_moves": 0,
            "total_failed_moves": 0,
            "total_targets_reached": 0,
        }

    def _initialize_agent_pos(self):
        """Initializes agent position from the given location or
        randomly chooses one if None was given.
        """
        if self.agent_start_pos is not None:
            pos = (self.agent_start_pos[0], self.agent_start_pos[1])
            if self.grid[pos] == 0:
                # Cell is empty. We can place the agent there.
                self.agent_pos = pos
            else:
                raise ValueError(
                    "Attempted to place agent on top of obstacle, delivery"
                    "location or charger"
                )
        else:
            # No positions were given. We place agents randomly.
            warn(
                "No initial agent positions given. Randomly placing agents "
                "on the grid."
            )
            # Find all empty locations and choose one at random
                
            zeros = np.where(self.grid == 0)
            while True:
                idx = random.randint(0, len(zeros[0]) - 1)
                self.agent_pos = (zeros[0][idx], zeros[1][idx])
                if self.agent_pos[0] not in range(0,9) or self.agent_pos[1] not in range(9, 18):
                    break
            # print("POSITION ", self.agent_pos)

    def reset(self, **kwargs) -> tuple[int, int]:
        """Reset the environment to an initial state.

        You can fit it keyword arguments which will overwrite the
        initial arguments provided when initializing the environment.

        Args:
            **kwargs: possible keyword options are the same as those for
                the environment initializer.
        Returns:
             initial state.
        """
        for k, v in kwargs.items():
            # Go through each possible keyword argument.
            match k:
                case "grid_fp":
                    self.grid_fp = v
                case "agent_start_pos":
                    self.agent_start_pos = v
                case "no_gui":
                    self.no_gui = v
                case "target_fps":
                    self.target_spf = 1.0 / v
                case _:
                    raise ValueError(
                        f"{k} is not one of the possible " f"keyword arguments."
                    )

        # Reset variables
        self.grid = Grid.load_grid(self.grid_fp).cells
        self._initialize_agent_pos()
        self.info = self._reset_info()
        self.world_stats = self._reset_world_stats()
<<<<<<< HEAD
        self.table_visit_list = [random.randint(1, self.n_tables) for _ in range(self.n_plates)]
        # print("Table visit list: ", self.table_visit_list)
=======
        self.table_visit_list = [
            random.randint(1, self.n_tables) for _ in range(self.n_plates)
        ]
        print("Table visit list: ", self.table_visit_list)
>>>>>>> 7118eeab

        # GUI specific code
        if not self.no_gui:
            self.gui = GUI(self.grid.shape)
            self.gui.reset()
        else:
            if self.gui is not None:
                self.gui.close()

        return self.agent_pos, self.table_visit_list

    def _move_agent(self, new_pos: tuple[int, int]):
        """Moves the agent, if possible and updates the
        corresponding stats.

        Args:
            new_pos: The new position of the agent.
        """

        cell_value = self.grid[new_pos]
        if cell_value in [0, 3, 5]:
            self.agent_pos = new_pos
            self.info["agent_moved"] = True
            self.world_stats["total_agent_moves"] += 1

            if cell_value == 3:  # Target Tile
                self.grid[new_pos] = 0
                self.info["target_reached"] = True
                self.world_stats["total_targets_reached"] += 1

            elif cell_value == 5:  # Kitchen Tile
                self.agent_storage_level = self.agent_max_capacity
        elif cell_value in [1, 2, 6]:  # Wall, obstacle or table
            self.world_stats["total_failed_moves"] += 1
            self.info["agent_moved"] = False
        else:
            raise ValueError(
                f"Grid is badly formed. It has a value of {self.grid[new_pos]} at position {new_pos}."
            )

    def step(
        self, action: int, agent_current_visit_list: list
    ) -> tuple[np.ndarray, float, bool]:
        """This function makes the agent take a step on the grid.

        Action is provided as integer and values are:
            - 0: Move down
            - 1: Move up
            - 2: Move left
            - 3: Move right
            - 4: Deliver
            - 5: Pick-up food
        Args:
            action: Integer representing the action the agent should
                take.

        Returns:
            0) Current state,
            1) The reward for the agent,
            2) If the terminal state has been reached, and
        """

        self.world_stats["total_steps"] += 1

        # GUI specific code
        is_single_step = False
        if not self.no_gui:
            start_time = time()
            while self.gui.paused:
                # If the GUI is paused but asking to step, then we step
                if self.gui.step:
                    is_single_step = True
                    self.gui.step = False
                    break
                # Otherwise, we render the current state only
                paused_info = self._reset_info()
                paused_info["agent_moved"] = True
                self.gui.render(
                    self.grid,
                    self.agent_pos,
                    paused_info,
                    0,
                    self.agent_storage_level,
                    agent_current_visit_list,
                    is_single_step,
                )

        # Add stochasticity into the agent action
        val = random.random()
        if val > self.sigma:
            actual_action = action
        else:
            actual_action = random.randint(0, 3)

        # Make the move
        self.info["actual_action"] = actual_action

        reward = 0
        if actual_action <= 3:  # up, down, left, right
            direction = action_to_direction(actual_action)
            new_pos = (
                self.agent_pos[0] + direction[0],
                self.agent_pos[1] + direction[1],
            )
        self.logger.log("Actual action ", actual_action)
        # Get table number or 0 if new_pos is kitchen
        if new_pos in self.kitchen_cells:
            table_or_kitchen_number = 0  # represents kitchen
        elif new_pos in self.table_cells:
            table_or_kitchen_number = self.table_number_mapping[new_pos]  # table number
        else:
            table_or_kitchen_number = None
        self.logger.log("Table or kitchen number ", table_or_kitchen_number)

        # Calculate the reward for the agent
        reward = self.reward_fn(new_pos, agent_current_visit_list)
        self.logger.log("Reward ", reward)
        self._move_agent(new_pos)

        # elif actual_action == 4:  # delivery
        #     self.agent_storage_level = max(0, self.agent_storage_level - 1)
        #     delivery_pickup_case = 2
        #     self.world_stats["total_failed_moves"] += 1

        #     for customer in self.customers:
        #         if self.calc_manhattan_distance(customer, self.agent_pos) < 2:
        #             self.world_stats["total_failed_moves"] -= 1
        #             delivery_pickup_case = 1
        #             self.customers.remove(customer)
        #             break

        #     reward = self.reward_fn(self.grid, self.agent_pos, delivery_pickup_case)
        #     if reward == 50:
        #         print("HERE")

        # elif actual_action == 5:  # pickup
        #     if self.grid[self.agent_pos] != 5:
        #         delivery_pickup_case = 3
        #     else:
        #         delivery_pickup_case = 4
        #     reward = self.reward_fn(self.grid, self.agent_pos, delivery_pickup_case)

        self.world_stats["cumulative_reward"] += reward

        # GUI specific code
        if not self.no_gui:
            time_to_wait = self.target_spf - (time() - start_time)
            if time_to_wait > 0:
                sleep(time_to_wait)
            self.gui.render(
                self.grid,
                self.agent_pos,
                self.info,
                reward,
                self.agent_storage_level,
                agent_current_visit_list,
                is_single_step,
            )

        return self.agent_pos, reward, self.info, table_or_kitchen_number

    def _default_reward_fn(self, agent_pos, visit_list) -> float:
        """
        Args:
            grid: The grid the agent is moving on, in case that is needed by
                the reward function.
            agent_pos: The position the agent is moving to.

        Returns:
            A single floating point value representing the reward for a given
            action.
        """
        match self.grid[agent_pos]:
            case 0:  # empty tile
                reward = -0.1
            case 1 | 2:  # wall or obstacle
                reward = -1
            case 5:  # kitchen
                if visit_list == [0]:
                    reward = 1  # visited when kitchen was the goal
                else:
                    reward = -2  # visited when kitchen was not the goal
            case 6:  # table
                table_number = self.table_number_mapping[agent_pos]
                if table_number in visit_list:
                    count = visit_list.count(
                        table_number
                    )  # number of times table appears in visit list
                    reward = count * 10  # correct table
                else:
                    reward = -5  # wrong table
            case _:  # illegal
                raise ValueError(
                    f"Grid cell should not have value: {self.grid[agent_pos]}.",
                    f"at position {agent_pos}",
                )

        return reward

    def calc_manhattan_distance(self, pos1, pos2):
        return abs(pos1[0] - pos2[0]) + abs(pos1[1] - pos2[1])

    @staticmethod
    def evaluate_agent(
        grid_fp: Path,
        agent: BaseAgent,
        max_steps: int,
        sigma: float = 0.0,
        agent_start_pos: tuple[int, int] = None,
        random_seed: int | float | str | bytes | bytearray = 0,
        show_images: bool = False,
        logger: Logger = None,
    ):
        """Evaluates a single trained agent's performance.

        What this does is it creates a completely new environment from the
        provided grid and does a number of steps _without_ processing rewards
        for the agent. This means that the agent doesn't learn here and simply
        provides actions for any provided observation.

        For each evaluation run, this produces a statistics file in the out
        directory which is a txt. This txt contains the values:
        [ 'total_steps`, `total_failed_moves`]

        Args:
            grid_fp: Path to the grid file to use.
            agent: Trained agent to evaluate.
            max_steps: Max number of steps to take.
            sigma: same as abve.
            agent_start_pos: same as above.
            random_seed: same as above.
            show_images: Whether to show the images at the end of the
                evaluation. If False, only saves the images.
        """

        env = Environment(
            grid_fp=grid_fp,
            no_gui=True,
            sigma=sigma,
            agent_start_pos=agent_start_pos,
            target_fps=-1,
            random_seed=random_seed,
            logger=logger,
        )

        state, tables_to_visit = env.reset()
        agent.inject_episode_table_list(tables_to_visit)
        initial_grid = np.copy(env.grid)

        # Add initial agent position to the path
        agent_path = [env.agent_pos]

        for _ in trange(max_steps, desc="Evaluating agent"):

            action = agent.take_action(state, evaluation=True)

            next_state, reward, info, table_or_kitchen_number = env.step(
                action, agent.current_visit_list
            )

            loss = agent.update(
                state,
                info["actual_action"],
                next_state,
                reward,
                episode=0,
                table_or_kitchen_number=table_or_kitchen_number,
            )
            # agent.update_current_visit_list(table_or_kitchen_number)

            state = next_state

            agent_path.append(state)

            # If agent has visited all the tables it had to visit, episode is over
            if agent.visited_all_tables():
                break

        env.world_stats["targets_remaining"] = np.sum(env.grid == 3)

        path_image = visualize_path(initial_grid, agent_path)
        file_name = datetime.now().strftime("%Y-%m-%d__%H-%M-%S")

        save_results(file_name, env.world_stats, path_image, show_images)
<|MERGE_RESOLUTION|>--- conflicted
+++ resolved
@@ -1,502 +1,495 @@
-"""
-Environment.
-"""
-
-import random
-import datetime
-import numpy as np
-from tqdm import trange
-from pathlib import Path
-from warnings import warn
-from time import time, sleep
-from datetime import datetime
-from world.helpers import save_results, action_to_direction
-from utils import *
-
-try:
-    from agents import BaseAgent
-    from world.grid import Grid
-    from world.gui import GUI
-    from world.path_visualizer import visualize_path
-
-except ModuleNotFoundError:
-    from os import path
-    from os import pardir
-    import sys
-
-    root_path = path.abspath(
-        path.join(path.join(path.abspath(__file__), pardir), pardir)
-    )
-
-    if root_path not in sys.path:
-        sys.path.append(root_path)
-
-    from agents import BaseAgent
-    from world.grid import Grid
-    from world.gui import GUI
-    from world.path_visualizer import visualize_path
-
-
-class Environment:
-    def __init__(
-        self,
-        grid_fp: Path,
-        no_gui: bool = False,
-        sigma: float = 0.0,
-        agent_start_pos: tuple[int, int] = None,
-        reward_fn: callable = None,
-        target_fps: int = 30,
-        random_seed: int | float | str | bytes | bytearray | None = 0,
-        logger: Logger = None,
-        n_plates: int = 10,
-    ):
-        """Creates the Grid Environment for the Reinforcement Learning robot
-        from the provided file.
-
-        This environment follows the general principles of reinforcment
-        learning. It can be thought of as a function E : action -> observation
-        where E is the environment represented as a function.
-
-        Args:
-            grid_fp: Path to the grid file to use.
-            no_gui: True if no GUI is desired.
-            sigma: The stochasticity of the environment. The probability that
-                the agent makes the move that it has provided as an action is
-                calculated as 1-sigma.
-            agent_start_pos: Tuple where each agent should start.
-                If None is provided, then a random start position is used.
-            agent_max_capacity: Int value that indicates the maximum number of foods the agent can carry.
-            agent_storage_level: int value that indicates the current number of food the agent is carrying.
-            reward_fn: Custom reward function to use.
-            target_fps: How fast the simulation should run if it is being shown
-                in a GUI. If in no_gui mode, then the simulation will run as fast as
-                possible. We may set a low FPS so we can actually see what's
-                happening. Set to 0 or less to unlock FPS.
-            random_seed: The random seed to use for this environment. If None
-                is provided, then the seed will be set to 0.
-        """
-        # random.seed(random_seed)
-
-        # Initialize Grid
-        if not grid_fp.exists():
-            raise FileNotFoundError(f"Grid {grid_fp} does not exist.")
-        else:
-            self.grid_fp = grid_fp
-
-        # Initialize other variables
-        self.agent_start_pos = agent_start_pos
-        self.agent_max_capacity = 3
-        self.agent_storage_level = 0
-        self.sigma = sigma
-        self.kitchen_cells = []
-        self.table_cells = []
-        self.logger = logger
-        self.n_plates = n_plates  # total number of plates per episode
-
-        # Set up reward function
-        if reward_fn is None:
-            warn("No reward function provided. Using default reward.")
-            self.reward_fn = self._default_reward_fn
-        else:
-            self.reward_fn = reward_fn
-
-        # GUI specific code: Set up the environment as a blank state.
-        self.no_gui = no_gui
-        if target_fps <= 0:
-            self.target_spf = 0.0
-        else:
-            self.target_spf = 1.0 / target_fps
-        self.gui = None
-
-        self.grid = Grid.load_grid(self.grid_fp).cells
-        for row in range(self.grid.shape[0]):
-            for col in range(self.grid.shape[1]):
-                if self.grid[row, col] == 6:  # 6 represents a table cell
-                    self.table_cells.append((row, col))
-                if self.grid[row, col] == 5:  # 5 represents a kitchen cell
-                    self.kitchen_cells.append((row, col))
-
-        # Find the blocks
-        self.table_number_mapping, self.n_tables = find_blocks(self.table_cells)
-
-    def _reset_info(self) -> dict:
-        """Resets the info dictionary.
-
-        info is a dict with information of the most recent step
-        consisting of whether the target was reached or the agent
-        moved and the updated agent position.
-        """
-        return {"target_reached": False, "agent_moved": False, "actual_action": None}
-
-    @staticmethod
-    def _reset_world_stats() -> dict:
-        """Resets the world stats dictionary.
-
-        world_stats is a dict with information about the
-        environment since last env.reset(). Basically, it
-        accumulates information.
-        """
-        return {
-            "cumulative_reward": 0,
-            "total_steps": 0,
-            "total_agent_moves": 0,
-            "total_failed_moves": 0,
-            "total_targets_reached": 0,
-        }
-
-    def _initialize_agent_pos(self):
-        """Initializes agent position from the given location or
-        randomly chooses one if None was given.
-        """
-        if self.agent_start_pos is not None:
-            pos = (self.agent_start_pos[0], self.agent_start_pos[1])
-            if self.grid[pos] == 0:
-                # Cell is empty. We can place the agent there.
-                self.agent_pos = pos
-            else:
-                raise ValueError(
-                    "Attempted to place agent on top of obstacle, delivery"
-                    "location or charger"
-                )
-        else:
-            # No positions were given. We place agents randomly.
-            warn(
-                "No initial agent positions given. Randomly placing agents "
-                "on the grid."
-            )
-            # Find all empty locations and choose one at random
-                
-            zeros = np.where(self.grid == 0)
-            while True:
-                idx = random.randint(0, len(zeros[0]) - 1)
-                self.agent_pos = (zeros[0][idx], zeros[1][idx])
-                if self.agent_pos[0] not in range(0,9) or self.agent_pos[1] not in range(9, 18):
-                    break
-            # print("POSITION ", self.agent_pos)
-
-    def reset(self, **kwargs) -> tuple[int, int]:
-        """Reset the environment to an initial state.
-
-        You can fit it keyword arguments which will overwrite the
-        initial arguments provided when initializing the environment.
-
-        Args:
-            **kwargs: possible keyword options are the same as those for
-                the environment initializer.
-        Returns:
-             initial state.
-        """
-        for k, v in kwargs.items():
-            # Go through each possible keyword argument.
-            match k:
-                case "grid_fp":
-                    self.grid_fp = v
-                case "agent_start_pos":
-                    self.agent_start_pos = v
-                case "no_gui":
-                    self.no_gui = v
-                case "target_fps":
-                    self.target_spf = 1.0 / v
-                case _:
-                    raise ValueError(
-                        f"{k} is not one of the possible " f"keyword arguments."
-                    )
-
-        # Reset variables
-        self.grid = Grid.load_grid(self.grid_fp).cells
-        self._initialize_agent_pos()
-        self.info = self._reset_info()
-        self.world_stats = self._reset_world_stats()
-<<<<<<< HEAD
-        self.table_visit_list = [random.randint(1, self.n_tables) for _ in range(self.n_plates)]
-        # print("Table visit list: ", self.table_visit_list)
-=======
-        self.table_visit_list = [
-            random.randint(1, self.n_tables) for _ in range(self.n_plates)
-        ]
-        print("Table visit list: ", self.table_visit_list)
->>>>>>> 7118eeab
-
-        # GUI specific code
-        if not self.no_gui:
-            self.gui = GUI(self.grid.shape)
-            self.gui.reset()
-        else:
-            if self.gui is not None:
-                self.gui.close()
-
-        return self.agent_pos, self.table_visit_list
-
-    def _move_agent(self, new_pos: tuple[int, int]):
-        """Moves the agent, if possible and updates the
-        corresponding stats.
-
-        Args:
-            new_pos: The new position of the agent.
-        """
-
-        cell_value = self.grid[new_pos]
-        if cell_value in [0, 3, 5]:
-            self.agent_pos = new_pos
-            self.info["agent_moved"] = True
-            self.world_stats["total_agent_moves"] += 1
-
-            if cell_value == 3:  # Target Tile
-                self.grid[new_pos] = 0
-                self.info["target_reached"] = True
-                self.world_stats["total_targets_reached"] += 1
-
-            elif cell_value == 5:  # Kitchen Tile
-                self.agent_storage_level = self.agent_max_capacity
-        elif cell_value in [1, 2, 6]:  # Wall, obstacle or table
-            self.world_stats["total_failed_moves"] += 1
-            self.info["agent_moved"] = False
-        else:
-            raise ValueError(
-                f"Grid is badly formed. It has a value of {self.grid[new_pos]} at position {new_pos}."
-            )
-
-    def step(
-        self, action: int, agent_current_visit_list: list
-    ) -> tuple[np.ndarray, float, bool]:
-        """This function makes the agent take a step on the grid.
-
-        Action is provided as integer and values are:
-            - 0: Move down
-            - 1: Move up
-            - 2: Move left
-            - 3: Move right
-            - 4: Deliver
-            - 5: Pick-up food
-        Args:
-            action: Integer representing the action the agent should
-                take.
-
-        Returns:
-            0) Current state,
-            1) The reward for the agent,
-            2) If the terminal state has been reached, and
-        """
-
-        self.world_stats["total_steps"] += 1
-
-        # GUI specific code
-        is_single_step = False
-        if not self.no_gui:
-            start_time = time()
-            while self.gui.paused:
-                # If the GUI is paused but asking to step, then we step
-                if self.gui.step:
-                    is_single_step = True
-                    self.gui.step = False
-                    break
-                # Otherwise, we render the current state only
-                paused_info = self._reset_info()
-                paused_info["agent_moved"] = True
-                self.gui.render(
-                    self.grid,
-                    self.agent_pos,
-                    paused_info,
-                    0,
-                    self.agent_storage_level,
-                    agent_current_visit_list,
-                    is_single_step,
-                )
-
-        # Add stochasticity into the agent action
-        val = random.random()
-        if val > self.sigma:
-            actual_action = action
-        else:
-            actual_action = random.randint(0, 3)
-
-        # Make the move
-        self.info["actual_action"] = actual_action
-
-        reward = 0
-        if actual_action <= 3:  # up, down, left, right
-            direction = action_to_direction(actual_action)
-            new_pos = (
-                self.agent_pos[0] + direction[0],
-                self.agent_pos[1] + direction[1],
-            )
-        self.logger.log("Actual action ", actual_action)
-        # Get table number or 0 if new_pos is kitchen
-        if new_pos in self.kitchen_cells:
-            table_or_kitchen_number = 0  # represents kitchen
-        elif new_pos in self.table_cells:
-            table_or_kitchen_number = self.table_number_mapping[new_pos]  # table number
-        else:
-            table_or_kitchen_number = None
-        self.logger.log("Table or kitchen number ", table_or_kitchen_number)
-
-        # Calculate the reward for the agent
-        reward = self.reward_fn(new_pos, agent_current_visit_list)
-        self.logger.log("Reward ", reward)
-        self._move_agent(new_pos)
-
-        # elif actual_action == 4:  # delivery
-        #     self.agent_storage_level = max(0, self.agent_storage_level - 1)
-        #     delivery_pickup_case = 2
-        #     self.world_stats["total_failed_moves"] += 1
-
-        #     for customer in self.customers:
-        #         if self.calc_manhattan_distance(customer, self.agent_pos) < 2:
-        #             self.world_stats["total_failed_moves"] -= 1
-        #             delivery_pickup_case = 1
-        #             self.customers.remove(customer)
-        #             break
-
-        #     reward = self.reward_fn(self.grid, self.agent_pos, delivery_pickup_case)
-        #     if reward == 50:
-        #         print("HERE")
-
-        # elif actual_action == 5:  # pickup
-        #     if self.grid[self.agent_pos] != 5:
-        #         delivery_pickup_case = 3
-        #     else:
-        #         delivery_pickup_case = 4
-        #     reward = self.reward_fn(self.grid, self.agent_pos, delivery_pickup_case)
-
-        self.world_stats["cumulative_reward"] += reward
-
-        # GUI specific code
-        if not self.no_gui:
-            time_to_wait = self.target_spf - (time() - start_time)
-            if time_to_wait > 0:
-                sleep(time_to_wait)
-            self.gui.render(
-                self.grid,
-                self.agent_pos,
-                self.info,
-                reward,
-                self.agent_storage_level,
-                agent_current_visit_list,
-                is_single_step,
-            )
-
-        return self.agent_pos, reward, self.info, table_or_kitchen_number
-
-    def _default_reward_fn(self, agent_pos, visit_list) -> float:
-        """
-        Args:
-            grid: The grid the agent is moving on, in case that is needed by
-                the reward function.
-            agent_pos: The position the agent is moving to.
-
-        Returns:
-            A single floating point value representing the reward for a given
-            action.
-        """
-        match self.grid[agent_pos]:
-            case 0:  # empty tile
-                reward = -0.1
-            case 1 | 2:  # wall or obstacle
-                reward = -1
-            case 5:  # kitchen
-                if visit_list == [0]:
-                    reward = 1  # visited when kitchen was the goal
-                else:
-                    reward = -2  # visited when kitchen was not the goal
-            case 6:  # table
-                table_number = self.table_number_mapping[agent_pos]
-                if table_number in visit_list:
-                    count = visit_list.count(
-                        table_number
-                    )  # number of times table appears in visit list
-                    reward = count * 10  # correct table
-                else:
-                    reward = -5  # wrong table
-            case _:  # illegal
-                raise ValueError(
-                    f"Grid cell should not have value: {self.grid[agent_pos]}.",
-                    f"at position {agent_pos}",
-                )
-
-        return reward
-
-    def calc_manhattan_distance(self, pos1, pos2):
-        return abs(pos1[0] - pos2[0]) + abs(pos1[1] - pos2[1])
-
-    @staticmethod
-    def evaluate_agent(
-        grid_fp: Path,
-        agent: BaseAgent,
-        max_steps: int,
-        sigma: float = 0.0,
-        agent_start_pos: tuple[int, int] = None,
-        random_seed: int | float | str | bytes | bytearray = 0,
-        show_images: bool = False,
-        logger: Logger = None,
-    ):
-        """Evaluates a single trained agent's performance.
-
-        What this does is it creates a completely new environment from the
-        provided grid and does a number of steps _without_ processing rewards
-        for the agent. This means that the agent doesn't learn here and simply
-        provides actions for any provided observation.
-
-        For each evaluation run, this produces a statistics file in the out
-        directory which is a txt. This txt contains the values:
-        [ 'total_steps`, `total_failed_moves`]
-
-        Args:
-            grid_fp: Path to the grid file to use.
-            agent: Trained agent to evaluate.
-            max_steps: Max number of steps to take.
-            sigma: same as abve.
-            agent_start_pos: same as above.
-            random_seed: same as above.
-            show_images: Whether to show the images at the end of the
-                evaluation. If False, only saves the images.
-        """
-
-        env = Environment(
-            grid_fp=grid_fp,
-            no_gui=True,
-            sigma=sigma,
-            agent_start_pos=agent_start_pos,
-            target_fps=-1,
-            random_seed=random_seed,
-            logger=logger,
-        )
-
-        state, tables_to_visit = env.reset()
-        agent.inject_episode_table_list(tables_to_visit)
-        initial_grid = np.copy(env.grid)
-
-        # Add initial agent position to the path
-        agent_path = [env.agent_pos]
-
-        for _ in trange(max_steps, desc="Evaluating agent"):
-
-            action = agent.take_action(state, evaluation=True)
-
-            next_state, reward, info, table_or_kitchen_number = env.step(
-                action, agent.current_visit_list
-            )
-
-            loss = agent.update(
-                state,
-                info["actual_action"],
-                next_state,
-                reward,
-                episode=0,
-                table_or_kitchen_number=table_or_kitchen_number,
-            )
-            # agent.update_current_visit_list(table_or_kitchen_number)
-
-            state = next_state
-
-            agent_path.append(state)
-
-            # If agent has visited all the tables it had to visit, episode is over
-            if agent.visited_all_tables():
-                break
-
-        env.world_stats["targets_remaining"] = np.sum(env.grid == 3)
-
-        path_image = visualize_path(initial_grid, agent_path)
-        file_name = datetime.now().strftime("%Y-%m-%d__%H-%M-%S")
-
-        save_results(file_name, env.world_stats, path_image, show_images)
+"""
+Environment.
+"""
+
+import random
+import datetime
+import numpy as np
+from tqdm import trange
+from pathlib import Path
+from warnings import warn
+from time import time, sleep
+from datetime import datetime
+from world.helpers import save_results, action_to_direction
+from utils import *
+
+try:
+    from agents import BaseAgent
+    from world.grid import Grid
+    from world.gui import GUI
+    from world.path_visualizer import visualize_path
+
+except ModuleNotFoundError:
+    from os import path
+    from os import pardir
+    import sys
+
+    root_path = path.abspath(
+        path.join(path.join(path.abspath(__file__), pardir), pardir)
+    )
+
+    if root_path not in sys.path:
+        sys.path.append(root_path)
+
+    from agents import BaseAgent
+    from world.grid import Grid
+    from world.gui import GUI
+    from world.path_visualizer import visualize_path
+
+
+class Environment:
+    def __init__(
+        self,
+        grid_fp: Path,
+        no_gui: bool = False,
+        sigma: float = 0.0,
+        agent_start_pos: tuple[int, int] = None,
+        reward_fn: callable = None,
+        target_fps: int = 30,
+        random_seed: int | float | str | bytes | bytearray | None = 0,
+        logger: Logger = None,
+        n_plates: int = 10,
+    ):
+        """Creates the Grid Environment for the Reinforcement Learning robot
+        from the provided file.
+
+        This environment follows the general principles of reinforcment
+        learning. It can be thought of as a function E : action -> observation
+        where E is the environment represented as a function.
+
+        Args:
+            grid_fp: Path to the grid file to use.
+            no_gui: True if no GUI is desired.
+            sigma: The stochasticity of the environment. The probability that
+                the agent makes the move that it has provided as an action is
+                calculated as 1-sigma.
+            agent_start_pos: Tuple where each agent should start.
+                If None is provided, then a random start position is used.
+            agent_max_capacity: Int value that indicates the maximum number of foods the agent can carry.
+            agent_storage_level: int value that indicates the current number of food the agent is carrying.
+            reward_fn: Custom reward function to use.
+            target_fps: How fast the simulation should run if it is being shown
+                in a GUI. If in no_gui mode, then the simulation will run as fast as
+                possible. We may set a low FPS so we can actually see what's
+                happening. Set to 0 or less to unlock FPS.
+            random_seed: The random seed to use for this environment. If None
+                is provided, then the seed will be set to 0.
+        """
+        # random.seed(random_seed)
+
+        # Initialize Grid
+        if not grid_fp.exists():
+            raise FileNotFoundError(f"Grid {grid_fp} does not exist.")
+        else:
+            self.grid_fp = grid_fp
+
+        # Initialize other variables
+        self.agent_start_pos = agent_start_pos
+        self.agent_max_capacity = 3
+        self.agent_storage_level = 0
+        self.sigma = sigma
+        self.kitchen_cells = []
+        self.table_cells = []
+        self.logger = logger
+        self.n_plates = n_plates  # total number of plates per episode
+
+        # Set up reward function
+        if reward_fn is None:
+            warn("No reward function provided. Using default reward.")
+            self.reward_fn = self._default_reward_fn
+        else:
+            self.reward_fn = reward_fn
+
+        # GUI specific code: Set up the environment as a blank state.
+        self.no_gui = no_gui
+        if target_fps <= 0:
+            self.target_spf = 0.0
+        else:
+            self.target_spf = 1.0 / target_fps
+        self.gui = None
+
+        self.grid = Grid.load_grid(self.grid_fp).cells
+        for row in range(self.grid.shape[0]):
+            for col in range(self.grid.shape[1]):
+                if self.grid[row, col] == 6:  # 6 represents a table cell
+                    self.table_cells.append((row, col))
+                if self.grid[row, col] == 5:  # 5 represents a kitchen cell
+                    self.kitchen_cells.append((row, col))
+
+        # Find the blocks
+        self.table_number_mapping, self.n_tables = find_blocks(self.table_cells)
+
+    def _reset_info(self) -> dict:
+        """Resets the info dictionary.
+
+        info is a dict with information of the most recent step
+        consisting of whether the target was reached or the agent
+        moved and the updated agent position.
+        """
+        return {"target_reached": False, "agent_moved": False, "actual_action": None}
+
+    @staticmethod
+    def _reset_world_stats() -> dict:
+        """Resets the world stats dictionary.
+
+        world_stats is a dict with information about the
+        environment since last env.reset(). Basically, it
+        accumulates information.
+        """
+        return {
+            "cumulative_reward": 0,
+            "total_steps": 0,
+            "total_agent_moves": 0,
+            "total_failed_moves": 0,
+            "total_targets_reached": 0,
+        }
+
+    def _initialize_agent_pos(self):
+        """Initializes agent position from the given location or
+        randomly chooses one if None was given.
+        """
+        if self.agent_start_pos is not None:
+            pos = (self.agent_start_pos[0], self.agent_start_pos[1])
+            if self.grid[pos] == 0:
+                # Cell is empty. We can place the agent there.
+                self.agent_pos = pos
+            else:
+                raise ValueError(
+                    "Attempted to place agent on top of obstacle, delivery"
+                    "location or charger"
+                )
+        else:
+            # No positions were given. We place agents randomly.
+            warn(
+                "No initial agent positions given. Randomly placing agents "
+                "on the grid."
+            )
+            # Find all empty locations and choose one at random
+                
+            zeros = np.where(self.grid == 0)
+            while True:
+                idx = random.randint(0, len(zeros[0]) - 1)
+                self.agent_pos = (zeros[0][idx], zeros[1][idx])
+                if self.agent_pos[0] not in range(0,9) or self.agent_pos[1] not in range(9, 18):
+                    break
+            # print("POSITION ", self.agent_pos)
+
+    def reset(self, **kwargs) -> tuple[int, int]:
+        """Reset the environment to an initial state.
+
+        You can fit it keyword arguments which will overwrite the
+        initial arguments provided when initializing the environment.
+
+        Args:
+            **kwargs: possible keyword options are the same as those for
+                the environment initializer.
+        Returns:
+             initial state.
+        """
+        for k, v in kwargs.items():
+            # Go through each possible keyword argument.
+            match k:
+                case "grid_fp":
+                    self.grid_fp = v
+                case "agent_start_pos":
+                    self.agent_start_pos = v
+                case "no_gui":
+                    self.no_gui = v
+                case "target_fps":
+                    self.target_spf = 1.0 / v
+                case _:
+                    raise ValueError(
+                        f"{k} is not one of the possible " f"keyword arguments."
+                    )
+
+        # Reset variables
+        self.grid = Grid.load_grid(self.grid_fp).cells
+        self._initialize_agent_pos()
+        self.info = self._reset_info()
+        self.world_stats = self._reset_world_stats()
+        self.table_visit_list = [random.randint(1, self.n_tables) for _ in range(self.n_plates)]
+        # print("Table visit list: ", self.table_visit_list)
+
+        # GUI specific code
+        if not self.no_gui:
+            self.gui = GUI(self.grid.shape)
+            self.gui.reset()
+        else:
+            if self.gui is not None:
+                self.gui.close()
+
+        return self.agent_pos, self.table_visit_list
+
+    def _move_agent(self, new_pos: tuple[int, int]):
+        """Moves the agent, if possible and updates the
+        corresponding stats.
+
+        Args:
+            new_pos: The new position of the agent.
+        """
+
+        cell_value = self.grid[new_pos]
+        if cell_value in [0, 3, 5]:
+            self.agent_pos = new_pos
+            self.info["agent_moved"] = True
+            self.world_stats["total_agent_moves"] += 1
+
+            if cell_value == 3:  # Target Tile
+                self.grid[new_pos] = 0
+                self.info["target_reached"] = True
+                self.world_stats["total_targets_reached"] += 1
+
+            elif cell_value == 5:  # Kitchen Tile
+                self.agent_storage_level = self.agent_max_capacity
+        elif cell_value in [1, 2, 6]:  # Wall, obstacle or table
+            self.world_stats["total_failed_moves"] += 1
+            self.info["agent_moved"] = False
+        else:
+            raise ValueError(
+                f"Grid is badly formed. It has a value of {self.grid[new_pos]} at position {new_pos}."
+            )
+
+    def step(
+        self, action: int, agent_current_visit_list: list
+    ) -> tuple[np.ndarray, float, bool]:
+        """This function makes the agent take a step on the grid.
+
+        Action is provided as integer and values are:
+            - 0: Move down
+            - 1: Move up
+            - 2: Move left
+            - 3: Move right
+            - 4: Deliver
+            - 5: Pick-up food
+        Args:
+            action: Integer representing the action the agent should
+                take.
+
+        Returns:
+            0) Current state,
+            1) The reward for the agent,
+            2) If the terminal state has been reached, and
+        """
+
+        self.world_stats["total_steps"] += 1
+
+        # GUI specific code
+        is_single_step = False
+        if not self.no_gui:
+            start_time = time()
+            while self.gui.paused:
+                # If the GUI is paused but asking to step, then we step
+                if self.gui.step:
+                    is_single_step = True
+                    self.gui.step = False
+                    break
+                # Otherwise, we render the current state only
+                paused_info = self._reset_info()
+                paused_info["agent_moved"] = True
+                self.gui.render(
+                    self.grid,
+                    self.agent_pos,
+                    paused_info,
+                    0,
+                    self.agent_storage_level,
+                    agent_current_visit_list,
+                    is_single_step,
+                )
+
+        # Add stochasticity into the agent action
+        val = random.random()
+        if val > self.sigma:
+            actual_action = action
+        else:
+            actual_action = random.randint(0, 3)
+
+        # Make the move
+        self.info["actual_action"] = actual_action
+
+        reward = 0
+        if actual_action <= 3:  # up, down, left, right
+            direction = action_to_direction(actual_action)
+            new_pos = (
+                self.agent_pos[0] + direction[0],
+                self.agent_pos[1] + direction[1],
+            )
+        self.logger.log("Actual action ", actual_action)
+        # Get table number or 0 if new_pos is kitchen
+        if new_pos in self.kitchen_cells:
+            table_or_kitchen_number = 0  # represents kitchen
+        elif new_pos in self.table_cells:
+            table_or_kitchen_number = self.table_number_mapping[new_pos]  # table number
+        else:
+            table_or_kitchen_number = None
+        self.logger.log("Table or kitchen number ", table_or_kitchen_number)
+
+        # Calculate the reward for the agent
+        reward = self.reward_fn(new_pos, agent_current_visit_list)
+        self.logger.log("Reward ", reward)
+        self._move_agent(new_pos)
+
+        # elif actual_action == 4:  # delivery
+        #     self.agent_storage_level = max(0, self.agent_storage_level - 1)
+        #     delivery_pickup_case = 2
+        #     self.world_stats["total_failed_moves"] += 1
+
+        #     for customer in self.customers:
+        #         if self.calc_manhattan_distance(customer, self.agent_pos) < 2:
+        #             self.world_stats["total_failed_moves"] -= 1
+        #             delivery_pickup_case = 1
+        #             self.customers.remove(customer)
+        #             break
+
+        #     reward = self.reward_fn(self.grid, self.agent_pos, delivery_pickup_case)
+        #     if reward == 50:
+        #         print("HERE")
+
+        # elif actual_action == 5:  # pickup
+        #     if self.grid[self.agent_pos] != 5:
+        #         delivery_pickup_case = 3
+        #     else:
+        #         delivery_pickup_case = 4
+        #     reward = self.reward_fn(self.grid, self.agent_pos, delivery_pickup_case)
+
+        self.world_stats["cumulative_reward"] += reward
+
+        # GUI specific code
+        if not self.no_gui:
+            time_to_wait = self.target_spf - (time() - start_time)
+            if time_to_wait > 0:
+                sleep(time_to_wait)
+            self.gui.render(
+                self.grid,
+                self.agent_pos,
+                self.info,
+                reward,
+                self.agent_storage_level,
+                agent_current_visit_list,
+                is_single_step,
+            )
+
+        return self.agent_pos, reward, self.info, table_or_kitchen_number
+
+    def _default_reward_fn(self, agent_pos, visit_list) -> float:
+        """
+        Args:
+            grid: The grid the agent is moving on, in case that is needed by
+                the reward function.
+            agent_pos: The position the agent is moving to.
+
+        Returns:
+            A single floating point value representing the reward for a given
+            action.
+        """
+        match self.grid[agent_pos]:
+            case 0:  # empty tile
+                reward = -0.1
+            case 1 | 2:  # wall or obstacle
+                reward = -1
+            case 5:  # kitchen
+                if visit_list == [0]:
+                    reward = 1  # visited when kitchen was the goal
+                else:
+                    reward = -2  # visited when kitchen was not the goal
+            case 6:  # table
+                table_number = self.table_number_mapping[agent_pos]
+                if table_number in visit_list:
+                    count = visit_list.count(
+                        table_number
+                    )  # number of times table appears in visit list
+                    reward = count * 10  # correct table
+                else:
+                    reward = -5  # wrong table
+            case _:  # illegal
+                raise ValueError(
+                    f"Grid cell should not have value: {self.grid[agent_pos]}.",
+                    f"at position {agent_pos}",
+                )
+
+        return reward
+
+    def calc_manhattan_distance(self, pos1, pos2):
+        return abs(pos1[0] - pos2[0]) + abs(pos1[1] - pos2[1])
+
+    @staticmethod
+    def evaluate_agent(
+        grid_fp: Path,
+        agent: BaseAgent,
+        max_steps: int,
+        sigma: float = 0.0,
+        agent_start_pos: tuple[int, int] = None,
+        random_seed: int | float | str | bytes | bytearray = 0,
+        show_images: bool = False,
+        logger: Logger = None,
+    ):
+        """Evaluates a single trained agent's performance.
+
+        What this does is it creates a completely new environment from the
+        provided grid and does a number of steps _without_ processing rewards
+        for the agent. This means that the agent doesn't learn here and simply
+        provides actions for any provided observation.
+
+        For each evaluation run, this produces a statistics file in the out
+        directory which is a txt. This txt contains the values:
+        [ 'total_steps`, `total_failed_moves`]
+
+        Args:
+            grid_fp: Path to the grid file to use.
+            agent: Trained agent to evaluate.
+            max_steps: Max number of steps to take.
+            sigma: same as abve.
+            agent_start_pos: same as above.
+            random_seed: same as above.
+            show_images: Whether to show the images at the end of the
+                evaluation. If False, only saves the images.
+        """
+
+        env = Environment(
+            grid_fp=grid_fp,
+            no_gui=True,
+            sigma=sigma,
+            agent_start_pos=agent_start_pos,
+            target_fps=-1,
+            random_seed=random_seed,
+            logger=logger,
+        )
+
+        state, tables_to_visit = env.reset()
+        agent.inject_episode_table_list(tables_to_visit)
+        initial_grid = np.copy(env.grid)
+
+        # Add initial agent position to the path
+        agent_path = [env.agent_pos]
+
+        for _ in trange(max_steps, desc="Evaluating agent"):
+
+            action = agent.take_action(state, evaluation=True)
+
+            next_state, reward, info, table_or_kitchen_number = env.step(
+                action, agent.current_visit_list
+            )
+
+            loss = agent.update(
+                state,
+                info["actual_action"],
+                next_state,
+                reward,
+                episode=0,
+                table_or_kitchen_number=table_or_kitchen_number,
+            )
+            # agent.update_current_visit_list(table_or_kitchen_number)
+
+            state = next_state
+
+            agent_path.append(state)
+
+            # If agent has visited all the tables it had to visit, episode is over
+            if agent.visited_all_tables():
+                break
+
+        env.world_stats["targets_remaining"] = np.sum(env.grid == 3)
+
+        path_image = visualize_path(initial_grid, agent_path)
+        file_name = datetime.now().strftime("%Y-%m-%d__%H-%M-%S")
+
+        save_results(file_name, env.world_stats, path_image, show_images)